--- conflicted
+++ resolved
@@ -181,15 +181,9 @@
     """
     if self.autoclear : self.clear()
     if polar:
-<<<<<<< HEAD
-      a=plt.axes(polar=True)
-    else:
-      a=plt.axes()
-=======
       a=plt.gca(polar=True)
     else:
       a=plt.gca()
->>>>>>> 73f1c420
     labels=self.get_labels([axis1,axis2],kargs.get('wnorm',None))
 
     b1,b2,h=self._h.h2(axis1,axis2,**kargs)
@@ -201,20 +195,6 @@
     else:
       norm=None
 
-<<<<<<< HEAD
-    a1=a.pcolormesh(g1,g2,h,norm=norm)
-
-    if polar:
-      a.set_thetalim(thetamin=min(b1),thetamax=max(b1))
-    else:
-      a.set_xlim(xmin=min(b1),xmax=max(b1))
-      a.set_ylim(ymin=min(b2),ymax=max(b2))
-      a.grid()
-      a.set_xlabel(labels[0])
-      a.set_ylabel(labels[1])
-    #   plt.rgrids()
-    plt.colorbar(a1,label=labels[2])
-=======
     if polar:
       a2=a.pcolormesh(np.radians(g1),g2,h,norm=norm,cmap=self.cmap)
     else:
@@ -222,7 +202,6 @@
       a.set_xlim(xmin=min(b1),xmax=max(b1))
       a.set_xlabel(labels[0])
       a.set_ylabel(labels[1])
->>>>>>> 73f1c420
 
     a.grid(True)
     plt.colorbar(a2,label=labels[2])
