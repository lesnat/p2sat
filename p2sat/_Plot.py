--- conflicted
+++ resolved
@@ -252,11 +252,6 @@
     else:
       a=plt.gca()
     labels=self.get_labels([axis1,axis2],wnorm=1)
-<<<<<<< HEAD
-
-    r = self._ps.raw
-=======
->>>>>>> 0972acfc
 
     d = self._ps.data
 
