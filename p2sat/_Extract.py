#coding:utf8
import numpy as np

class _Extract(object):
  """
  Import data from a file.

  Notes
  -----
  If you want to add a method to import data from another code, you must proceed as follow :

  - Add a method to this object, with the name of your code. It must contains the keyword `self` as a first argument (because of object-oriented paradigm), and all the other parameters you need
  - Get the data from your file and put it in lists or numpy arrays, one line describing one particle
  - Call the `update` method of `data` sub-object (access via `self._ps.data.update`)
  - Please write a documentation and share !

  You can copy-paste the `txt` method to have a basic example of file import.
  """
  def __init__(self,PhaseSpace):
    self._ps=PhaseSpace

  def txt(self,file_name,sep=",",verbose=True):
    """
    Load particle phase space from a text file.

    Parameters
    ----------
    file_name : str
      name of the input file
    sep : str
      character used to separate values. Default is ','
    verbose : bool, optional
      verbosity of the function. If True, a message is displayed when the data is imported

    See Also
    --------
    export.txt
    """
    if verbose: print("Importing data ...")
    w         = []
    x,y,z     = [],[],[]
    px,py,pz  = [],[],[]
    t         = []
    with open(file_name,'r') as f:
      for line in f.readlines():
        if line[0]!="#":
          W,X,Y,Z,Px,Py,Pz,T=line.split(sep)
          w.append(float(W))
          x.append(float(X))     ; y.append(float(Y))   ; z.append(float(Z))
          px.append(float(Px))   ; py.append(float(Py)) ; pz.append(float(Pz))
          t.append(float(T))
    self._ps.data.update(w,x,y,z,px,py,pz,t,verbose=verbose)
    if verbose: print('Data succesfully imported')

  def Smilei_Screen_1d(self,Screen,xnorm,wnorm,tnorm,X=0):
    w         = []
    x,y,z     = [],[],[]
    px,py,pz  = [],[],[]
    t         = []

    time= Screen().get()['times']

    Px  = Screen().get()['px'] * 0.511
    Py  = Screen().get()['py'] * 0.511

    wNorm = wnorm/(0.511**2)
    wNorm *= (max(Px)-min(Px))/len(Px)
    wNorm *= (max(Py)-min(Py))/len(Py)

    cdata=np.array([[0.]*len(Px)]*len(Py))

    print("Extracting screen data ...")
    for it,et in enumerate(time):
      ldata = cdata
      cdata = Screen(timesteps=et).getData()[0]
      for ipx,epx in enumerate(cdata):
        for ipy,epy in enumerate(epx):
          depy = epy-ldata[ipx][ipy]
          if depy!=0.:
            w.append(depy*wNorm)
            x.append(X)
            y.append(0.)
            z.append(0.)
            px.append(Px[ipx])
            py.append(Py[ipy])
            pz.append(0.)
            t.append(et*tnorm)


    pz = [0.0] * len(w)
    x = [X] * len(w)
    z = [0.0] * len(w)
    print("Data succesfully imported")
    self._ps.data.update(w,x,y,z,px,py,pz,t)

  def Geant4_csv(self,file_name,nthreads=1,verbose=True):
    """
    Extract simulation results from a Geant4 NTuple csv output file

    Parameters
    ----------
    file_name : str
      name of the output file. If it ends with '*_t0.*', the number '0' will be replaced by the number of the current thread
    nthreads : int
      total number of threads to consider
    verbose : bool, optional
      verbosity

    Notes
    -----
    The Geant4 NTuple format should be
      w,x,y,z,px,py,pz
      . . . . .  .  .
      . . . . .  .  .
      . . . . .  .  .

    Examples
    --------
    >>> eg = p2sat.PhaseSpaceGeant4()
    >>> eg.extract("../Geant4/testem_nt_electron_t*.csv",nthreads=10)

    TODO
    ----
    - while True + try/except to loop over nthreads ?
    """
    data = []
    fext = file_name.split('.')[-1]   # File extension
    fbase= file_name[:-(len(fext)+1)] # File base name

    for thread in range(0,nthreads):
      fname=fbase[:-1]+str(thread)+"."+fext
      if verbose:print("Extracting %s ..."%fname)

      if fext=="csv":
        with open(fname,'r') as f:
          for line in f.readlines():
            if line[0]!='#':
              for e in line.split(','):
                data.append(float(e))
      elif fext=="xml":
        from lxml import etree
        with etree.parse(fname) as tree:
          for entry in tree.xpath('/aida/tuple/rows/row/entry'):
            data.append(float(entry.get('value')))
      else:
        raise NameError("Unknown file extension : %s"%fext)

    w   = data[0::8]
    x   = data[1::8]
    y   = data[2::8]
    z   = data[3::8]
    px  = data[4::8]
    py  = data[5::8]
    pz  = data[6::8]
    t   = data[7::8]
    if verbose:print("Done !")

<<<<<<< HEAD
    self._ps.raw.update(w,x,y,z,px,py,pz,t,verbose)

  def Geant4_csv(self,filename,verbose=True):
    """
    """
    fname = filename+"_nt_"+self._ps.specie+"_t"
    fext = ".csv"
    data = []
    thread = -1
    while True:
      thread +=1
      try:
        name = fname+str(thread)+fext
        f = open(name,'r')
        if verbose:print("Extracting %s ..."%name)
        for line in f.readlines():
          if line[0]!='#':
            for e in line.split(','):
              data.append(float(e))
        f.close()
      except IOError:
        f.close()
        break

    w   = data[0::8]
    x   = data[1::8]
    y   = data[2::8]
    z   = data[3::8]
    px  = data[4::8]
    py  = data[5::8]
    pz  = data[6::8]
    t   = data[7::8]
    if verbose:print("Done !")

    self._ps.raw.update(w,x,y,z,px,py,pz,t,verbose)

  def TrILEns(self,path,specie,verbose=True):
    """
    Extract simulation results from a TrILEns output.txt file

    Parameters
    ----------
    path : str
      simulation path
    specie : str
      specie to find in the output. The specie name must be in plural form (i.e 'electrons' or 'positrons')
    verbose : bool, optional
      verbosity

    Notes
    -----
    ...

    Examples
    --------
    >>> et = p2sat.PhaseSpaceTrILEns()
    >>> et.extract("../TrILEns/",specie="positrons")

    TODO
    ----
    - Check Interface.f90 at line ~ 120 -> condition for e-/e+ & not working with photons
    """
    if verbose:print("Extracting {} data from {}output.txt ...".format(specie,path))

    w         = []
    x,y,z     = [],[],[]
    px,py,pz  = [],[],[]

    is_correct_specie=False

    with open(path+'output.txt','r') as f:
      for _ in range(34):
        f.readline()

      for line in f.readlines():
        try:
          W,X,Y,Z,Px,Py,Pz,Gamma,Chi=line.split()
          if is_correct_specie:
            w.append(float(W))
            x.append(float(X))     ; y.append(float(Y))   ; z.append(float(Z))
            px.append(float(Px))   ; py.append(float(Py)) ; pz.append(float(Pz))
        except ValueError:
          if specie in line.split():
            is_correct_specie = True
          else:
            is_correct_specie = False

    if verbose:print("Data succesfully imported")

    self._ps.raw.update(w,x,y,z,px,py,pz,t,verbose=verbose)
=======
    self._ps.data.update(w,x,y,z,px,py,pz,t,verbose)
>>>>>>> 0972acfc

  def TrILEns_output(self,path,specie,verbose=True):
    """
    Extract simulation results from a TrILEns output.txt file

    Parameters
    ----------
    path : str
      simulation path
    specie : str
      specie to find in the output. The specie name must be in plural form (i.e 'electrons' or 'positrons')
    verbose : bool, optional
      verbosity

    Notes
    -----
    ...

    Examples
    --------
    >>> et = p2sat.PhaseSpaceTrILEns()
    >>> et.extract("../TrILEns/",specie="positrons")

    TODO
    ----
    - Check Interface.f90 at line ~ 120 -> condition for e-/e+ & not working with photons
    """
    if verbose:print("Extracting {} data from {}output.txt ...".format(specie,path))

    w         = []
    x,y,z     = [],[],[]
    px,py,pz  = [],[],[]
    t         = []

    is_correct_specie=False

    with open(path+'output.txt','r') as f:
      for _ in range(34):
        f.readline()

      for line in f.readlines():
        try:
          W,X,Y,Z,Px,Py,Pz,Gamma,Chi=line.split()
          if is_correct_specie:
            w.append(float(W))
            x.append(float(X))     ; y.append(float(Y))   ; z.append(float(Z))
            px.append(float(Px))   ; py.append(float(Py)) ; pz.append(float(Pz))
            t.append(0.)
        except ValueError:
          if specie in line.split():
            is_correct_specie = True
          else:
            is_correct_specie = False

    if verbose:print("Done !")

    self._ps.data.update(w,x,y,z,px,py,pz,t,verbose=verbose)<|MERGE_RESOLUTION|>--- conflicted
+++ resolved
@@ -155,100 +155,7 @@
     t   = data[7::8]
     if verbose:print("Done !")
 
-<<<<<<< HEAD
-    self._ps.raw.update(w,x,y,z,px,py,pz,t,verbose)
-
-  def Geant4_csv(self,filename,verbose=True):
-    """
-    """
-    fname = filename+"_nt_"+self._ps.specie+"_t"
-    fext = ".csv"
-    data = []
-    thread = -1
-    while True:
-      thread +=1
-      try:
-        name = fname+str(thread)+fext
-        f = open(name,'r')
-        if verbose:print("Extracting %s ..."%name)
-        for line in f.readlines():
-          if line[0]!='#':
-            for e in line.split(','):
-              data.append(float(e))
-        f.close()
-      except IOError:
-        f.close()
-        break
-
-    w   = data[0::8]
-    x   = data[1::8]
-    y   = data[2::8]
-    z   = data[3::8]
-    px  = data[4::8]
-    py  = data[5::8]
-    pz  = data[6::8]
-    t   = data[7::8]
-    if verbose:print("Done !")
-
-    self._ps.raw.update(w,x,y,z,px,py,pz,t,verbose)
-
-  def TrILEns(self,path,specie,verbose=True):
-    """
-    Extract simulation results from a TrILEns output.txt file
-
-    Parameters
-    ----------
-    path : str
-      simulation path
-    specie : str
-      specie to find in the output. The specie name must be in plural form (i.e 'electrons' or 'positrons')
-    verbose : bool, optional
-      verbosity
-
-    Notes
-    -----
-    ...
-
-    Examples
-    --------
-    >>> et = p2sat.PhaseSpaceTrILEns()
-    >>> et.extract("../TrILEns/",specie="positrons")
-
-    TODO
-    ----
-    - Check Interface.f90 at line ~ 120 -> condition for e-/e+ & not working with photons
-    """
-    if verbose:print("Extracting {} data from {}output.txt ...".format(specie,path))
-
-    w         = []
-    x,y,z     = [],[],[]
-    px,py,pz  = [],[],[]
-
-    is_correct_specie=False
-
-    with open(path+'output.txt','r') as f:
-      for _ in range(34):
-        f.readline()
-
-      for line in f.readlines():
-        try:
-          W,X,Y,Z,Px,Py,Pz,Gamma,Chi=line.split()
-          if is_correct_specie:
-            w.append(float(W))
-            x.append(float(X))     ; y.append(float(Y))   ; z.append(float(Z))
-            px.append(float(Px))   ; py.append(float(Py)) ; pz.append(float(Pz))
-        except ValueError:
-          if specie in line.split():
-            is_correct_specie = True
-          else:
-            is_correct_specie = False
-
-    if verbose:print("Data succesfully imported")
-
-    self._ps.raw.update(w,x,y,z,px,py,pz,t,verbose=verbose)
-=======
     self._ps.data.update(w,x,y,z,px,py,pz,t,verbose)
->>>>>>> 0972acfc
 
   def TrILEns_output(self,path,specie,verbose=True):
     """
